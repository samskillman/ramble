--- conflicted
+++ resolved
@@ -1938,11 +1938,7 @@
 
                 n_success = exp_status_list.count("SUCCESS")
                 n_success_dict = {
-<<<<<<< HEAD
-                    "value": exp_success.count(experiment_status.SUCCESS.name),
-=======
                     "value": n_success,
->>>>>>> 61138357
                     "units": "repeats",
                     "origin": summary_origin,
                     "origin_type": "summary::n_successful_repeats",
