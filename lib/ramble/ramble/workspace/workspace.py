--- conflicted
+++ resolved
@@ -1077,7 +1077,6 @@
                         if "TAGS" in exp:
                             f.write(f'  Tags = {exp["TAGS"]}\n')
 
-<<<<<<< HEAD
                         if exp["N_REPEATS"] > 0:  # this is a base exp with summary of repeats
                             for context in exp["CONTEXTS"]:
                                 f.write(f'  {context["display_name"]} figures of merit:\n')
@@ -1108,45 +1107,11 @@
                                         mod = fom["origin"]
                                         name = f"{fom['origin_type']}{delim}{mod}{delim}{name}"
 
-                                    output = "%s = %s %s" % (name, fom["value"], fom["units"])
+                                    output = "{} = {} {}".format(
+                                        name, fom["value"], fom["units"]
+                                    )
                                     f.write("    %s\n" % (output.strip()))
-=======
-                        if exp["RAMBLE_STATUS"] == "SUCCESS" or self.always_print_foms:
-                            if exp["N_REPEATS"] > 0:  # this is a base exp with summary of repeats
-                                for context in exp["CONTEXTS"]:
-                                    f.write(f'  {context["display_name"]} figures of merit:\n')
-
-                                    fom_summary = {}
-                                    for fom in context["foms"]:
-                                        name = fom["name"]
-                                        if name not in fom_summary.keys():
-                                            fom_summary[name] = []
-                                        stat_name = fom["origin_type"]
-                                        value = fom["value"]
-                                        units = fom["units"]
-
-                                        output = f"{stat_name} = {value} {units}\n"
-                                        fom_summary[name].append(output)
-
-                                    for fom_name, fom_val_list in fom_summary.items():
-                                        f.write(f"    {fom_name}:\n")
-                                        for fom_val in fom_val_list:
-                                            f.write(f"      {fom_val.strip()}\n")
-                            else:
-                                for context in exp["CONTEXTS"]:
-                                    f.write(f'  {context["display_name"]} figures of merit:\n')
-                                    for fom in context["foms"]:
-                                        name = fom["name"]
-                                        if fom["origin_type"] == "modifier":
-                                            delim = "::"
-                                            mod = fom["origin"]
-                                            name = f"{fom['origin_type']}{delim}{mod}{delim}{name}"
-
-                                        output = "{} = {} {}".format(
-                                            name, fom["value"], fom["units"]
-                                        )
-                                        f.write("    %s\n" % (output.strip()))
->>>>>>> 1179cbef
+
                 else:
                     logger.msg("No results to write")
 
