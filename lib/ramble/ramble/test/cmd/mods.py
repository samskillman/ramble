# Copyright 2022-2024 The Ramble Authors
#
# Licensed under the Apache License, Version 2.0 <LICENSE-APACHE or
# https://www.apache.org/licenses/LICENSE-2.0> or the MIT license
# <LICENSE-MIT or https://opensource.org/licenses/MIT>, at your
# option. This file may not be copied, modified, or distributed
# except according to those terms.

<<<<<<< HEAD
import deprecation
import pytest

=======
>>>>>>> da4e0cb8
from ramble.main import RambleCommand

list_cmd = RambleCommand("list")
info_cmd = RambleCommand("info")


def check_info(output):
    expected_sections = [
        "Tags",
        "Mode",
        "Builtin Executables",
        "Executable Modifiers",
        "Default Compilers",
        "Software Specs",
        "Package Manager Configs",
    ]

    for section in expected_sections:
        assert section in output


def test_mods_list(mutable_mock_mods_repo):
    out = list_cmd("--type", "modifiers")

    assert "test-mod" in out


def test_mods_list_tags(mutable_mock_mods_repo):
    out = list_cmd("--type", "modifiers", "-t", "test")

    assert "test-mod" in out


def test_mods_list_description(mutable_mock_mods_repo):
    out = list_cmd("--type", "modifiers", "-d", "just a test")

    assert "test-mod" in out


def test_mods_info(mutable_mock_mods_repo, mock_modifier):
    out = info_cmd("--type", "modifiers", mock_modifier)

    check_info(out)


def test_mods_info_all_real_modifiers(modifier):
    out = info_cmd("--type", "modifiers", modifier)

    check_info(out)


@deprecation.fail_if_not_removed
def test_mods_deprecation():
    mods = RambleCommand("mods")
    mods()<|MERGE_RESOLUTION|>--- conflicted
+++ resolved
@@ -6,12 +6,8 @@
 # option. This file may not be copied, modified, or distributed
 # except according to those terms.
 
-<<<<<<< HEAD
 import deprecation
-import pytest
 
-=======
->>>>>>> da4e0cb8
 from ramble.main import RambleCommand
 
 list_cmd = RambleCommand("list")
