--- conflicted
+++ resolved
@@ -1549,16 +1549,11 @@
                     - 'exp_level_cmd'
                     use_mpi: false
                     redirect: '{log_file}'
-<<<<<<< HEAD
                     output_capture: '&>'
-spack:
-  concretized: true
-=======
-  spack:
-    concretized: true
-    packages: {}
-    environments: {}
->>>>>>> 0bea76fe
+  spack:
+    concretized: true
+    packages: {}
+    environments: {}
 """
 
     workspace_name = 'test_custom_executables_info'
