# Copyright 2022-2024 The Ramble Authors
#
# Licensed under the Apache License, Version 2.0 <LICENSE-APACHE or
# https://www.apache.org/licenses/LICENSE-2.0> or the MIT license
# <LICENSE-MIT or https://opensource.org/licenses/MIT>, at your
# option. This file may not be copied, modified, or distributed
# except according to those terms.

from ramble.modkit import *


class SpackFailedReqs(SpackModifier):
    """Define spack modifier requirements that will fail"""

    name = "spack-mod"

    tags("test")

    mode(
        "default",
        description="This is the default mode for the spack-failed-reqs modifier",
    )

<<<<<<< HEAD
    define_compiler('mod_compiler',
                    pkg_spec='mod_compiler@1.1 target=x86_64',
                    compiler_spec='mod_compiler@1.1')

    software_spec('mod_package1',
                  pkg_spec='mod_package1@1.1',
                  compiler='mod_compiler')

    software_spec('mod_package2',
                  pkg_spec='mod_package2@1.1',
                  compiler='mod_compiler')
=======
    define_compiler(
        "mod_compiler",
        spack_spec="mod_compiler@1.1 target=x86_64",
        compiler_spec="mod_compiler@1.1",
    )

    software_spec(
        "mod_package1", spack_spec="mod_package1@1.1", compiler="mod_compiler"
    )

    software_spec(
        "mod_package2", spack_spec="mod_package2@1.1", compiler="mod_compiler"
    )
>>>>>>> cc7a83e7

    package_manager_requirement(
        "list not-a-package", validation_type="not_empty", modes=["default"]
    )<|MERGE_RESOLUTION|>--- conflicted
+++ resolved
@@ -6,7 +6,7 @@
 # option. This file may not be copied, modified, or distributed
 # except according to those terms.
 
-from ramble.modkit import *
+from ramble.modkit import *  # noqa: F403
 
 
 class SpackFailedReqs(SpackModifier):
@@ -21,33 +21,19 @@
         description="This is the default mode for the spack-failed-reqs modifier",
     )
 
-<<<<<<< HEAD
-    define_compiler('mod_compiler',
-                    pkg_spec='mod_compiler@1.1 target=x86_64',
-                    compiler_spec='mod_compiler@1.1')
-
-    software_spec('mod_package1',
-                  pkg_spec='mod_package1@1.1',
-                  compiler='mod_compiler')
-
-    software_spec('mod_package2',
-                  pkg_spec='mod_package2@1.1',
-                  compiler='mod_compiler')
-=======
     define_compiler(
         "mod_compiler",
-        spack_spec="mod_compiler@1.1 target=x86_64",
+        pkg_spec="mod_compiler@1.1 target=x86_64",
         compiler_spec="mod_compiler@1.1",
     )
 
     software_spec(
-        "mod_package1", spack_spec="mod_package1@1.1", compiler="mod_compiler"
+        "mod_package1", pkg_spec="mod_package1@1.1", compiler="mod_compiler"
     )
 
     software_spec(
-        "mod_package2", spack_spec="mod_package2@1.1", compiler="mod_compiler"
+        "mod_package2", pkg_spec="mod_package2@1.1", compiler="mod_compiler"
     )
->>>>>>> cc7a83e7
 
     package_manager_requirement(
         "list not-a-package", validation_type="not_empty", modes=["default"]
