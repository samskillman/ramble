--- conflicted
+++ resolved
@@ -6,7 +6,7 @@
 # option. This file may not be copied, modified, or distributed
 # except according to those terms.
 
-from ramble.modkit import *
+from ramble.modkit import *  # noqa: F403
 
 
 class TestMod(BasicModifier):
@@ -15,25 +15,7 @@
     This modifier is just a test of various aspects of the modifier language.
     """
 
-<<<<<<< HEAD
-    software_spec('analysis_spec', pkg_spec='analysis_pkg@1.1', compiler='gcc')
-
-    fom_regex = r'(?P<context>fom_context)(?P<fom>.*)'
-
-    figure_of_merit('test_mod_fom', fom_regex=fom_regex, group_name='fom',
-                    units='', log_file='{analysis_log}', contexts=['test_mod_context'])
-
-    figure_of_merit('shared_context_fom', fom_regex=fom_regex, group_name='fom',
-                    units='', log_file='{analysis_log}', contexts=['test_shared_context'])
-
-    figure_of_merit_context('test_mod_context', regex=fom_regex, output_format='{context}')
-
-    figure_of_merit_context('test_shared_context', regex=fom_regex, output_format='matched_shared_context')
-
-    register_builtin('test_builtin', required=True, injection_method='append')
-=======
     name = "test-mod"
->>>>>>> cc7a83e7
 
     tags("test")
 
@@ -64,9 +46,7 @@
         modes=["test"],
     )
 
-    software_spec(
-        "analysis_spec", spack_spec="analysis_pkg@1.1", compiler="gcc"
-    )
+    software_spec("analysis_spec", pkg_spec="analysis_pkg@1.1", compiler="gcc")
 
     fom_regex = r"(?P<context>fom_context)(?P<fom>.*)"
 
