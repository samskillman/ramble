--- conflicted
+++ resolved
@@ -12,65 +12,6 @@
 
 
 class Streamc(SpackApplication):
-<<<<<<< HEAD
-    '''Define STREAMC application'''
-    name = 'streamc'
-
-    maintainers('rfbgo')
-
-    tags('memorybenchmark', 'microbenchmark', 'memory-benchmark', 'micro-benchmark')
-
-    define_compiler('gcc12', pkg_spec='gcc@12.2.0')
-
-    software_spec('streamc',
-                  pkg_spec='stream@5.10 +openmp cflags="-O3 -DSTREAM_ARRAY_SIZE=80000000 -DNTIMES=20"',
-                  compiler='gcc12')
-
-    required_package('stream')
-
-    executable('execute_c', 'stream_c.exe')
-
-    workload('streamc', executable='execute_c')
-
-    log_file = os.path.join(Expander.expansion_str('experiment_run_dir'),
-                            Expander.expansion_str('experiment_name') + '.out')
-
-    success_criteria('valid', mode='string',
-                     match=r'Solution Validates: avg error less than 1.000000e-13 on all three arrays',
-                     file=log_file)
-
-    figure_of_merit("Array size",
-                    log_file=log_file,
-                    fom_regex=r'Array size\s+\=\s+(?P<array_size>[0-9]+)',
-                    group_name='array_size',
-                    units='elements')
-
-    figure_of_merit("Array memory",
-                    log_file=log_file,
-                    fom_regex=r'Memory per array\s+\=\s+(?P<array_mem>[0-9]+)\.*[0-9]*',
-                    group_name='array_mem',
-                    units='MiB')
-
-    figure_of_merit("Total memory",
-                    log_file=log_file,
-                    fom_regex=r'Total memory required\s+\=\s+(?P<total_mem>[0-9]+\.*[0-9]*)',
-                    group_name='total_mem',
-                    units='MiB')
-
-    figure_of_merit("Number of iterations per thread",
-                    log_file=log_file,
-                    fom_regex=r'Each kernel will be executed\s+(?P<n_times>[0-9]+)',
-                    group_name='n_times',
-                    units='')
-
-    figure_of_merit("Number of threads",
-                    log_file=log_file,
-                    fom_regex=r'Number of Threads counted\s+\=\s+(?P<n_threads>[0-9]+\.*[0-9]*)',
-                    group_name='n_threads',
-                    units='')
-
-    for opName in ['Copy', 'Scale', 'Add', 'Triad']:
-=======
     """Define STREAMC application"""
 
     name = "streamc"
@@ -84,11 +25,11 @@
         "micro-benchmark",
     )
 
-    define_compiler("gcc12", spack_spec="gcc@12.2.0")
+    define_compiler("gcc12", pkg_spec="gcc@12.2.0")
 
     software_spec(
         "streamc",
-        spack_spec='stream@5.10 +openmp cflags="-O3 -DSTREAM_ARRAY_SIZE=80000000 -DNTIMES=20"',
+        pkg_spec='stream@5.10 +openmp cflags="-O3 -DSTREAM_ARRAY_SIZE=80000000 -DNTIMES=20"',
         compiler="gcc12",
     )
 
@@ -151,7 +92,6 @@
     )
 
     for opName in ["Copy", "Scale", "Add", "Triad"]:
->>>>>>> cc7a83e7
 
         opname = opName.lower()
 
