# Copyright 2022-2024 The Ramble Authors
#
# Licensed under the Apache License, Version 2.0 <LICENSE-APACHE or
# https://www.apache.org/licenses/LICENSE-2.0> or the MIT license
# <LICENSE-MIT or https://opensource.org/licenses/MIT>, at your
# option. This file may not be copied, modified, or distributed
# except according to those terms.

import os
from ramble.appkit import *
from ramble.expander import Expander


class Gromacs(SpackApplication):
<<<<<<< HEAD
    '''Define a Gromacs application'''
    name = 'gromacs'

    maintainers('douglasjacobsen')

    tags('molecular-dynamics')

    define_compiler('gcc9', pkg_spec='gcc@9.3.0')
    software_spec('impi2018', pkg_spec='intel-mpi@2018.4.274')
    software_spec('gromacs', pkg_spec='gromacs@2020.5', compiler='gcc9')

    executable('pre-process', '{grompp} ' +
               '-f {input_path}/{type}.mdp ' +
               '-c {input_path}/conf.gro ' +
               '-p {input_path}/topol.top ' +
               '-o exp_input.tpr', use_mpi=False, output_capture=OUTPUT_CAPTURE.ALL)
    executable('execute-gen', '{mdrun} {notunepme} -dlb {dlb} ' +
               '{verbose} -resetstep {resetstep} -noconfout -nsteps {nsteps} ' +
               '-s exp_input.tpr', use_mpi=True, output_capture=OUTPUT_CAPTURE.ALL)
    executable('execute', '{mdrun} {notunepme} -dlb {dlb} ' +
               '{verbose} -resetstep {resetstep} -noconfout -nsteps {nsteps} ' +
               '-s {input_path}', use_mpi=True, output_capture=OUTPUT_CAPTURE.ALL)

    input_file('water_gmx50_bare', url='https://ftp.gromacs.org/pub/benchmarks/water_GMX50_bare.tar.gz',
               sha256='2219c10acb97787f80f6638132bad3ff2ca1e68600eef1bc8b89d9560e74c66a',
               description='')
    input_file('water_bare_hbonds', url='https://ftp.gromacs.org/pub/benchmarks/water_bare_hbonds.tar.gz',
               sha256='b2e09d30f5c6b00ecf1c13ea6fa715ad132747863ef89f983f6c09a872cf2776',
               description='')
    input_file('lignocellulose',
               url='https://repository.prace-ri.eu/ueabs/GROMACS/1.2/GROMACS_TestCaseB.tar.gz',
               sha256='8a12db0232465e1d47c6a4eb89f615cdbbdc8fc360a86088b131331bd462f35c',
               description='A model of cellulose and lignocellulosic biomass in an aqueous ' +
                           'solution. This system of 3.3M atoms is inhomogeneous, at ' +
                           'least with GROMACS 4.5. This system uses reaction-field' +
                           'electrostatics instead of PME and therefore should scale well.')
    input_file('HECBioSim',
               url='https://github.com/victorusu/GROMACS_Benchmark_Suite/archive/refs/tags/1.0.0.tar.gz',
               sha256='9cb2ad61ec2a422fc33578047e7cb2fd2c37ae9a75a6162d662fa2b711e9737f',
               description='https://www.hecbiosim.ac.uk/access-hpc/benchmarks')

    input_file('BenchPEP', url='https://www.mpinat.mpg.de/benchPEP.zip',
               sha256='f11745201dbb9e6a29a39cb016ee8123f6b0f519b250c94660f0a9623e497b22',
               description='12M Atoms, Peptides in Water, 2fs time step, all bonds constrained. https://www.mpinat.mpg.de/grubmueller/bench')

    input_file('BenchPEP_h', url='https://www.mpinat.mpg.de/benchPEP-h.zip',
               sha256='3ca8902fd9a6cf005b266f83b57217397b4ba4af987b97dc01e04185bd098bce',
               description='12M Atoms, Peptides in Water, 2fs time step, h-bonds constrained. https://www.mpinat.mpg.de/grubmueller/bench')

    input_file('BenchMEM', url='https://www.mpinat.mpg.de/benchMEM.zip',
               sha256='3c1c8cd4f274d532f48c4668e1490d389486850d6b3b258dfad4581aa11380a4',
               description='82k atoms, protein in membrane surrounded by water, 2 fs time step. https://www.mpinat.mpg.de/grubmueller/bench')

    input_file('BenchRIB', url='https://www.mpinat.mpg.de/benchRIB.zip',
               sha256='39acb014a79ed9a9ff2ad6294a2c09f9b85ea6986dfc204a3639814503eeb60a',
               description='2 M atoms, ribosome in water, 4 fs time step. https://www.mpinat.mpg.de/grubmueller/bench')

    input_file('JCP_benchmarks',
               url='https://zenodo.org/record/3893789/files/GROMACS_heterogeneous_parallelization_benchmark_info_and_systems_JCP.tar.gz?download=1',
               sha256='82449291f44f4d5b7e5c192d688b57b7c2a2e267fe8b12e7a15b5d68f96c7b20',
               description='GROMACS_heterogeneous_parallelization_benchmark_info_and_systems_JCP')

    workload('water_gmx50', executables=['pre-process', 'execute-gen'],
             input='water_gmx50_bare')
    workload('water_bare', executables=['pre-process', 'execute-gen'],
             input='water_bare_hbonds')
    workload('lignocellulose', executables=['execute'],
             input='lignocellulose')
    workload('hecbiosim', executables=['execute'],
             input='HECBioSim')
    workload('benchpep', executables=['execute'],
             input='BenchPEP')
    workload('benchpep_h', executables=['execute'],
             input='BenchPEP_h')
    workload('benchmem', executables=['execute'],
             input='BenchMEM')
    workload('benchrib', executables=['execute'],
             input='BenchRIB')
    workload('stmv_rf', executables=['pre-process', 'execute-gen'],
             input='JCP_benchmarks')
    workload('stmv_pme', executables=['pre-process', 'execute-gen'],
             input='JCP_benchmarks')
    workload('rnase_cubic', executables=['pre-process', 'execute-gen'],
             input='JCP_benchmarks')
    workload('ion_channel', executables=['pre-process', 'execute-gen'],
             input='JCP_benchmarks')
    workload('adh_dodec', executables=['pre-process', 'execute-gen'],
             input='JCP_benchmarks')
=======
    """Define a Gromacs application"""

    name = "gromacs"

    maintainers("douglasjacobsen")

    tags("molecular-dynamics")

    define_compiler("gcc9", spack_spec="gcc@9.3.0")
    software_spec("impi2018", spack_spec="intel-mpi@2018.4.274")
    software_spec("gromacs", spack_spec="gromacs@2020.5", compiler="gcc9")

    executable(
        "pre-process",
        "{grompp} "
        + "-f {input_path}/{type}.mdp "
        + "-c {input_path}/conf.gro "
        + "-p {input_path}/topol.top "
        + "-o exp_input.tpr",
        use_mpi=False,
        output_capture=OUTPUT_CAPTURE.ALL,
    )
    executable(
        "execute-gen",
        "{mdrun} {notunepme} -dlb {dlb} "
        + "{verbose} -resetstep {resetstep} -noconfout -nsteps {nsteps} "
        + "-s exp_input.tpr",
        use_mpi=True,
        output_capture=OUTPUT_CAPTURE.ALL,
    )
    executable(
        "execute",
        "{mdrun} {notunepme} -dlb {dlb} "
        + "{verbose} -resetstep {resetstep} -noconfout -nsteps {nsteps} "
        + "-s {input_path}",
        use_mpi=True,
        output_capture=OUTPUT_CAPTURE.ALL,
    )

    input_file(
        "water_gmx50_bare",
        url="https://ftp.gromacs.org/pub/benchmarks/water_GMX50_bare.tar.gz",
        sha256="2219c10acb97787f80f6638132bad3ff2ca1e68600eef1bc8b89d9560e74c66a",
        description="",
    )
    input_file(
        "water_bare_hbonds",
        url="https://ftp.gromacs.org/pub/benchmarks/water_bare_hbonds.tar.gz",
        sha256="b2e09d30f5c6b00ecf1c13ea6fa715ad132747863ef89f983f6c09a872cf2776",
        description="",
    )
    input_file(
        "lignocellulose",
        url="https://repository.prace-ri.eu/ueabs/GROMACS/1.2/GROMACS_TestCaseB.tar.gz",
        sha256="8a12db0232465e1d47c6a4eb89f615cdbbdc8fc360a86088b131331bd462f35c",
        description="A model of cellulose and lignocellulosic biomass in an aqueous "
        + "solution. This system of 3.3M atoms is inhomogeneous, at "
        + "least with GROMACS 4.5. This system uses reaction-field"
        + "electrostatics instead of PME and therefore should scale well.",
    )
    input_file(
        "HECBioSim",
        url="https://github.com/victorusu/GROMACS_Benchmark_Suite/archive/refs/tags/1.0.0.tar.gz",
        sha256="9cb2ad61ec2a422fc33578047e7cb2fd2c37ae9a75a6162d662fa2b711e9737f",
        description="https://www.hecbiosim.ac.uk/access-hpc/benchmarks",
    )

    input_file(
        "BenchPEP",
        url="https://www.mpinat.mpg.de/benchPEP.zip",
        sha256="f11745201dbb9e6a29a39cb016ee8123f6b0f519b250c94660f0a9623e497b22",
        description="12M Atoms, Peptides in Water, 2fs time step, all bonds constrained. https://www.mpinat.mpg.de/grubmueller/bench",
    )

    input_file(
        "BenchPEP_h",
        url="https://www.mpinat.mpg.de/benchPEP-h.zip",
        sha256="3ca8902fd9a6cf005b266f83b57217397b4ba4af987b97dc01e04185bd098bce",
        description="12M Atoms, Peptides in Water, 2fs time step, h-bonds constrained. https://www.mpinat.mpg.de/grubmueller/bench",
    )

    input_file(
        "BenchMEM",
        url="https://www.mpinat.mpg.de/benchMEM.zip",
        sha256="3c1c8cd4f274d532f48c4668e1490d389486850d6b3b258dfad4581aa11380a4",
        description="82k atoms, protein in membrane surrounded by water, 2 fs time step. https://www.mpinat.mpg.de/grubmueller/bench",
    )

    input_file(
        "BenchRIB",
        url="https://www.mpinat.mpg.de/benchRIB.zip",
        sha256="39acb014a79ed9a9ff2ad6294a2c09f9b85ea6986dfc204a3639814503eeb60a",
        description="2 M atoms, ribosome in water, 4 fs time step. https://www.mpinat.mpg.de/grubmueller/bench",
    )

    input_file(
        "JCP_benchmarks",
        url="https://zenodo.org/record/3893789/files/GROMACS_heterogeneous_parallelization_benchmark_info_and_systems_JCP.tar.gz?download=1",
        sha256="82449291f44f4d5b7e5c192d688b57b7c2a2e267fe8b12e7a15b5d68f96c7b20",
        description="GROMACS_heterogeneous_parallelization_benchmark_info_and_systems_JCP",
    )

    workload(
        "water_gmx50",
        executables=["pre-process", "execute-gen"],
        input="water_gmx50_bare",
    )
    workload(
        "water_bare",
        executables=["pre-process", "execute-gen"],
        input="water_bare_hbonds",
    )
    workload("lignocellulose", executables=["execute"], input="lignocellulose")
    workload("hecbiosim", executables=["execute"], input="HECBioSim")
    workload("benchpep", executables=["execute"], input="BenchPEP")
    workload("benchpep_h", executables=["execute"], input="BenchPEP_h")
    workload("benchmem", executables=["execute"], input="BenchMEM")
    workload("benchrib", executables=["execute"], input="BenchRIB")
    workload(
        "stmv_rf",
        executables=["pre-process", "execute-gen"],
        input="JCP_benchmarks",
    )
    workload(
        "stmv_pme",
        executables=["pre-process", "execute-gen"],
        input="JCP_benchmarks",
    )
    workload(
        "rnase_cubic",
        executables=["pre-process", "execute-gen"],
        input="JCP_benchmarks",
    )
    workload(
        "ion_channel",
        executables=["pre-process", "execute-gen"],
        input="JCP_benchmarks",
    )
    workload(
        "adh_dodec",
        executables=["pre-process", "execute-gen"],
        input="JCP_benchmarks",
    )
>>>>>>> cc7a83e7

    all_workloads = [
        "water_gmx50",
        "water_bare",
        "lignocellulose",
        "hecbiosim",
        "benchpep",
        "benchpep_h",
        "benchmem",
        "benchrib",
        "stmv_rf",
        "stmv_pme",
        "rnase_cubic",
        "ion_channel",
        "adh_dodec",
    ]

    workload_variable(
        "gmx",
        default="gmx_mpi",
        description="Name of the gromacs binary",
        workloads=all_workloads,
    )
    workload_variable(
        "grompp",
        default="{gmx} grompp",
        description="How to run grompp",
        workloads=all_workloads,
    )
    workload_variable(
        "mdrun",
        default="{gmx} mdrun",
        description="How to run mdrun",
        workloads=all_workloads,
    )
    workload_variable(
        "nsteps",
        default=str(20000),
        description="Simulation steps",
        workloads=all_workloads,
    )
    workload_variable(
        "resetstep",
        default="{str(int(0.9*{nsteps}))}",
        description="Reset performance counters at this step",
        workloads=all_workloads,
    )
    workload_variable(
        "verbose",
        default="",
        values=["", "-v"],
        description="Set to empty string to run without verbose mode",
        workloads=all_workloads,
    )
    workload_variable(
        "notunepme",
        default="-notunepme",
        values=["", "-notunepme"],
        description="Whether to set -notunepme for mdrun",
        workloads=all_workloads,
    )
    workload_variable(
        "dlb",
        default="yes",
        values=["yes", "no"],
        description="Whether to use dynamic load balancing for mdrun",
        workloads=all_workloads,
    )

    workload_variable(
        "size",
        default="1536",
        values=[
            "0000.65",
            "0000.96",
            "0001.5",
            "0003",
            "0006",
            "0012",
            "0024",
            "0048",
            "0096",
            "0192",
            "0384",
            "0768",
            "1536",
            "3072",
        ],
        description="Workload size",
        workloads=["water_gmx50", "water_bare"],
        expandable=False,
    )
    workload_variable(
        "type",
        default="pme",
        description="Workload type.",
        values=["pme", "rf"],
        workloads=["water_gmx50", "water_bare"],
    )
    workload_variable(
        "input_path",
        default="{water_gmx50_bare}/{size}",
        description="Input path for water GMX50",
        workload="water_gmx50",
    )
    workload_variable(
        "input_path",
        default="{water_bare_hbonds}/{size}",
        description="Input path for water bare hbonds",
        workload="water_bare",
    )
    workload_variable(
        "input_path",
        default="{lignocellulose}/lignocellulose-rf.tpr",
        description="Input path for lignocellulose",
        workload="lignocellulose",
    )
    workload_variable(
        "type",
        default="Crambin",
        description="Workload type. Valid values are "
        "Crambin"
        ", "
        "Glutamine-Binding-Protein"
        ", "
        "hEGFRDimer"
        ", "
        "hEGFRDimerPair"
        ", "
        "hEGFRDimerSmallerPL"
        ", "
        "hEGFRtetramerPair"
        "",
        workload="hecbiosim",
    )
    workload_variable(
        "input_path",
        default="{HECBioSim}/HECBioSim/{type}/benchmark.tpr",
        description="Input path for hecbiosim",
        workload="hecbiosim",
    )
    workload_variable(
        "input_path",
        default="{BenchPEP}/benchPEP.tpr",
        description="Input path for Bench PEP workload",
        workload="benchpep",
    )
    workload_variable(
        "input_path",
        default="{BenchMEM}/benchMEM.tpr",
        description="Input path for Bench MEM workload",
        workload="benchmem",
    )
    workload_variable(
        "input_path",
        default="{BenchRIB}/benchRIB.tpr",
        description="Input path for Bench RIB workload",
        workload="benchrib",
    )
    workload_variable(
        "input_path",
        default="{BenchPEP_h}/benchPEP-h.tpr",
        description="Input path for Bench PEP-h workload",
        workload="benchpep_h",
    )
    workload_variable(
        "type",
        default="rf_nvt",
        description="Workload type for JCP_benchmarks",
        workload="stmv_rf",
    )
    workload_variable(
        "type",
        default="pme_nvt",
        description="Workload type for JCP_benchmarks",
        workload="stmv_pme",
    )
    workload_variable(
        "type",
        default="grompp",
        description="Workload type for JCP_benchmarks",
        workloads=["ion_channel", "rnase_cubic"],
    )
    workload_variable(
        "input_path",
        default="{JCP_benchmarks}/stmv",
        description="Input path for JCP_benchmark {workload_name}",
        workloads=["stmv_rf", "stmv_pme"],
    )
    workload_variable(
        "input_path",
        default="{JCP_benchmarks}/{workload_name}",
        description="Input path for JCP_benchmark {workload_name}",
        workloads=["ion_channel", "rnase_cubic"],
    )
    workload_variable(
        "input_path",
        default="{JCP_benchmarks}/{workload_name}",
        description="Input path for JCP_benchmark {workload_name}",
        workloads=["adh_dodec"],
    )
    workload_variable(
        "type",
        default="pme_verlet",
        description="Workload type for JCP_benchmarks",
        workloads=["adh_dodec"],
    )

    log_str = os.path.join(
        Expander.expansion_str("experiment_run_dir"), "md.log"
    )

    figure_of_merit(
        "Core Time",
        log_file=log_str,
        fom_regex=r"\s+Time:\s+(?P<core_time>[0-9]+\.[0-9]+).*",
        group_name="core_time",
        units="s",
    )

    figure_of_merit(
        "Wall Time",
        log_file=log_str,
        fom_regex=r"\s+Time:\s+[0-9]+\.[0-9]+\s+"
        + r"(?P<wall_time>[0-9]+\.[0-9]+).*",
        group_name="wall_time",
        units="s",
    )

    figure_of_merit(
        "Percent Core Time",
        log_file=log_str,
        fom_regex=r"\s+Time:\s+[0-9]+\.[0-9]+\s+[0-9]+\.[0-9]+\s+"
        + r"(?P<perc_core_time>[0-9]+\.[0-9]+).*",
        group_name="perc_core_time",
        units="%",
    )

    figure_of_merit(
        "Nanosecs per day",
        log_file=log_str,
        fom_regex=r"Performance:\s+" + r"(?P<ns_per_day>[0-9]+\.[0-9]+).*",
        group_name="ns_per_day",
        units="ns/day",
    )

    figure_of_merit(
        "Hours per nanosec",
        log_file=log_str,
        fom_regex=r"Performance:\s+[0-9]+\.[0-9]+\s+"
        + r"(?P<hours_per_ns>[0-9]+\.[0-9]+).*",
        group_name="hours_per_ns",
        units="hours/ns",
    )<|MERGE_RESOLUTION|>--- conflicted
+++ resolved
@@ -12,96 +12,6 @@
 
 
 class Gromacs(SpackApplication):
-<<<<<<< HEAD
-    '''Define a Gromacs application'''
-    name = 'gromacs'
-
-    maintainers('douglasjacobsen')
-
-    tags('molecular-dynamics')
-
-    define_compiler('gcc9', pkg_spec='gcc@9.3.0')
-    software_spec('impi2018', pkg_spec='intel-mpi@2018.4.274')
-    software_spec('gromacs', pkg_spec='gromacs@2020.5', compiler='gcc9')
-
-    executable('pre-process', '{grompp} ' +
-               '-f {input_path}/{type}.mdp ' +
-               '-c {input_path}/conf.gro ' +
-               '-p {input_path}/topol.top ' +
-               '-o exp_input.tpr', use_mpi=False, output_capture=OUTPUT_CAPTURE.ALL)
-    executable('execute-gen', '{mdrun} {notunepme} -dlb {dlb} ' +
-               '{verbose} -resetstep {resetstep} -noconfout -nsteps {nsteps} ' +
-               '-s exp_input.tpr', use_mpi=True, output_capture=OUTPUT_CAPTURE.ALL)
-    executable('execute', '{mdrun} {notunepme} -dlb {dlb} ' +
-               '{verbose} -resetstep {resetstep} -noconfout -nsteps {nsteps} ' +
-               '-s {input_path}', use_mpi=True, output_capture=OUTPUT_CAPTURE.ALL)
-
-    input_file('water_gmx50_bare', url='https://ftp.gromacs.org/pub/benchmarks/water_GMX50_bare.tar.gz',
-               sha256='2219c10acb97787f80f6638132bad3ff2ca1e68600eef1bc8b89d9560e74c66a',
-               description='')
-    input_file('water_bare_hbonds', url='https://ftp.gromacs.org/pub/benchmarks/water_bare_hbonds.tar.gz',
-               sha256='b2e09d30f5c6b00ecf1c13ea6fa715ad132747863ef89f983f6c09a872cf2776',
-               description='')
-    input_file('lignocellulose',
-               url='https://repository.prace-ri.eu/ueabs/GROMACS/1.2/GROMACS_TestCaseB.tar.gz',
-               sha256='8a12db0232465e1d47c6a4eb89f615cdbbdc8fc360a86088b131331bd462f35c',
-               description='A model of cellulose and lignocellulosic biomass in an aqueous ' +
-                           'solution. This system of 3.3M atoms is inhomogeneous, at ' +
-                           'least with GROMACS 4.5. This system uses reaction-field' +
-                           'electrostatics instead of PME and therefore should scale well.')
-    input_file('HECBioSim',
-               url='https://github.com/victorusu/GROMACS_Benchmark_Suite/archive/refs/tags/1.0.0.tar.gz',
-               sha256='9cb2ad61ec2a422fc33578047e7cb2fd2c37ae9a75a6162d662fa2b711e9737f',
-               description='https://www.hecbiosim.ac.uk/access-hpc/benchmarks')
-
-    input_file('BenchPEP', url='https://www.mpinat.mpg.de/benchPEP.zip',
-               sha256='f11745201dbb9e6a29a39cb016ee8123f6b0f519b250c94660f0a9623e497b22',
-               description='12M Atoms, Peptides in Water, 2fs time step, all bonds constrained. https://www.mpinat.mpg.de/grubmueller/bench')
-
-    input_file('BenchPEP_h', url='https://www.mpinat.mpg.de/benchPEP-h.zip',
-               sha256='3ca8902fd9a6cf005b266f83b57217397b4ba4af987b97dc01e04185bd098bce',
-               description='12M Atoms, Peptides in Water, 2fs time step, h-bonds constrained. https://www.mpinat.mpg.de/grubmueller/bench')
-
-    input_file('BenchMEM', url='https://www.mpinat.mpg.de/benchMEM.zip',
-               sha256='3c1c8cd4f274d532f48c4668e1490d389486850d6b3b258dfad4581aa11380a4',
-               description='82k atoms, protein in membrane surrounded by water, 2 fs time step. https://www.mpinat.mpg.de/grubmueller/bench')
-
-    input_file('BenchRIB', url='https://www.mpinat.mpg.de/benchRIB.zip',
-               sha256='39acb014a79ed9a9ff2ad6294a2c09f9b85ea6986dfc204a3639814503eeb60a',
-               description='2 M atoms, ribosome in water, 4 fs time step. https://www.mpinat.mpg.de/grubmueller/bench')
-
-    input_file('JCP_benchmarks',
-               url='https://zenodo.org/record/3893789/files/GROMACS_heterogeneous_parallelization_benchmark_info_and_systems_JCP.tar.gz?download=1',
-               sha256='82449291f44f4d5b7e5c192d688b57b7c2a2e267fe8b12e7a15b5d68f96c7b20',
-               description='GROMACS_heterogeneous_parallelization_benchmark_info_and_systems_JCP')
-
-    workload('water_gmx50', executables=['pre-process', 'execute-gen'],
-             input='water_gmx50_bare')
-    workload('water_bare', executables=['pre-process', 'execute-gen'],
-             input='water_bare_hbonds')
-    workload('lignocellulose', executables=['execute'],
-             input='lignocellulose')
-    workload('hecbiosim', executables=['execute'],
-             input='HECBioSim')
-    workload('benchpep', executables=['execute'],
-             input='BenchPEP')
-    workload('benchpep_h', executables=['execute'],
-             input='BenchPEP_h')
-    workload('benchmem', executables=['execute'],
-             input='BenchMEM')
-    workload('benchrib', executables=['execute'],
-             input='BenchRIB')
-    workload('stmv_rf', executables=['pre-process', 'execute-gen'],
-             input='JCP_benchmarks')
-    workload('stmv_pme', executables=['pre-process', 'execute-gen'],
-             input='JCP_benchmarks')
-    workload('rnase_cubic', executables=['pre-process', 'execute-gen'],
-             input='JCP_benchmarks')
-    workload('ion_channel', executables=['pre-process', 'execute-gen'],
-             input='JCP_benchmarks')
-    workload('adh_dodec', executables=['pre-process', 'execute-gen'],
-             input='JCP_benchmarks')
-=======
     """Define a Gromacs application"""
 
     name = "gromacs"
@@ -110,9 +20,9 @@
 
     tags("molecular-dynamics")
 
-    define_compiler("gcc9", spack_spec="gcc@9.3.0")
-    software_spec("impi2018", spack_spec="intel-mpi@2018.4.274")
-    software_spec("gromacs", spack_spec="gromacs@2020.5", compiler="gcc9")
+    define_compiler("gcc9", pkg_spec="gcc@9.3.0")
+    software_spec("impi2018", pkg_spec="intel-mpi@2018.4.274")
+    software_spec("gromacs", pkg_spec="gromacs@2020.5", compiler="gcc9")
 
     executable(
         "pre-process",
@@ -245,7 +155,6 @@
         executables=["pre-process", "execute-gen"],
         input="JCP_benchmarks",
     )
->>>>>>> cc7a83e7
 
     all_workloads = [
         "water_gmx50",
