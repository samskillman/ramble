--- conflicted
+++ resolved
@@ -20,31 +20,19 @@
 
     maintainers("douglasjacobsen")
 
-<<<<<<< HEAD
-    define_compiler('gcc12', pkg_spec='gcc@12.2.0')
-
-    software_spec('impi2021p8', pkg_spec='intel-oneapi-mpi@2021.8.0')
-
-    software_spec('charmpp', pkg_spec='charmpp backend=mpi build-target=charm++', compiler='gcc12')
-
-    software_spec('namd', pkg_spec='namd@2.14 interface=tcl', compiler='gcc12')
-=======
     tags("molecular-dynamics", "charm++", "task-parallelism")
 
-    define_compiler("gcc12", spack_spec="gcc@12.2.0")
-
-    software_spec("impi2021p8", spack_spec="intel-oneapi-mpi@2021.8.0")
+    define_compiler("gcc12", pkg_spec="gcc@12.2.0")
+
+    software_spec("impi2021p8", pkg_spec="intel-oneapi-mpi@2021.8.0")
 
     software_spec(
         "charmpp",
-        spack_spec="charmpp backend=mpi build-target=charm++",
+        pkg_spec="charmpp backend=mpi build-target=charm++",
         compiler="gcc12",
     )
->>>>>>> cc7a83e7
-
-    software_spec(
-        "namd", spack_spec="namd@2.14 interface=tcl", compiler="gcc12"
-    )
+
+    software_spec("namd", pkg_spec="namd@2.14 interface=tcl", compiler="gcc12")
 
     required_package("namd")
 
