# Copyright 2022-2024 The Ramble Authors
#
# Licensed under the Apache License, Version 2.0 <LICENSE-APACHE or
# https://www.apache.org/licenses/LICENSE-2.0> or the MIT license
# <LICENSE-MIT or https://opensource.org/licenses/MIT>, at your
# option. This file may not be copied, modified, or distributed
# except according to those terms.


import os
from ramble.appkit import *
from ramble.expander import Expander


class Cloverleaf(SpackApplication):
<<<<<<< HEAD
    '''Define CLOVERLEAF application'''
    name = 'cloverleaf'

    maintainers('rfbgo')

    tags('cfd', 'fluid', 'dynamics', 'euler', 'miniapp', 'minibenchmark', 'mini-benchmark')

    define_compiler('gcc12', pkg_spec='gcc@12.2.0')

    software_spec('ompi414', pkg_spec='openmpi@4.1.4 +legacylaunchers +cxx',
                  compiler='gcc12')
    software_spec('cloverleaf',
                  pkg_spec='cloverleaf@1.1 build=ref',
                  compiler='gcc12')

    required_package('cloverleaf')

    executable('execute', 'clover_leaf', use_mpi=True)

    executable('get_input',
               template=['cp {cloverleaf}/doc/tests/clover_{workload_name}.in {experiment_run_dir}/clover.in'],
               use_mpi=False)

    executable('get_default_input', template=['cp {cloverleaf}/doc/tests/clover.in {experiment_run_dir}/clover.in'],
               use_mpi=False)

    workload('bm_short_c', executables=['get_input', 'execute'])
    workload('bm_short',   executables=['get_input', 'execute'])
    workload('qa',         executables=['get_input', 'execute'])
    workload('sodbig',     executables=['get_input', 'execute'])
    workload('sodx',       executables=['get_input', 'execute'])
    workload('sodxy',      executables=['get_input', 'execute'])
    workload('sody',       executables=['get_input', 'execute'])
    workload('clover',     executables=['get_default_input', 'execute'])
=======
    """Define CLOVERLEAF application"""

    name = "cloverleaf"

    maintainers("rfbgo")

    tags(
        "cfd",
        "fluid",
        "dynamics",
        "euler",
        "miniapp",
        "minibenchmark",
        "mini-benchmark",
    )

    define_compiler("gcc12", spack_spec="gcc@12.2.0")

    software_spec(
        "ompi414",
        spack_spec="openmpi@4.1.4 +legacylaunchers +cxx",
        compiler="gcc12",
    )
    software_spec(
        "cloverleaf", spack_spec="cloverleaf@1.1 build=ref", compiler="gcc12"
    )

    required_package("cloverleaf")

    executable("execute", "clover_leaf", use_mpi=True)

    executable(
        "get_input",
        template=[
            "cp {cloverleaf}/doc/tests/clover_{workload_name}.in {experiment_run_dir}/clover.in"
        ],
        use_mpi=False,
    )

    executable(
        "get_default_input",
        template=[
            "cp {cloverleaf}/doc/tests/clover.in {experiment_run_dir}/clover.in"
        ],
        use_mpi=False,
    )

    workload("bm_short_c", executables=["get_input", "execute"])
    workload("bm_short", executables=["get_input", "execute"])
    workload("qa", executables=["get_input", "execute"])
    workload("sodbig", executables=["get_input", "execute"])
    workload("sodx", executables=["get_input", "execute"])
    workload("sodxy", executables=["get_input", "execute"])
    workload("sody", executables=["get_input", "execute"])
    workload("clover", executables=["get_default_input", "execute"])
>>>>>>> cc7a83e7

    # 2 through 8K
    for k in range(1, 14):
        workload("bm" + str(2**k), executables=["get_input", "execute"])

    # 2 through 8K
    for k in range(1, 14):
        workload(
            "bm" + str(2**k) + "_short", executables=["get_input", "execute"]
        )

    # 1 through 16K
    for k in range(15):
        workload(
            "bm" + str(2**k) + "s_short", executables=["get_input", "execute"]
        )

    log_str = os.path.join(
        Expander.expansion_str("experiment_run_dir"), "clover.out"
    )

    floating_point_regex = r"[\+\-]*[0-9]*\.*[0-9]+E*[\+\-]*[0-9]*"

    step_count_regex = (
        r"\s*Step\s+(?P<step>[0-9]+).*\s+timestep\s+(?P<timestep>"
        + floating_point_regex
        + r")"
    )

    wall_clock_regex = r"\s*Wall clock\s+(?P<wall_clock>[0-9]+\.[0-9]+)"

    figure_of_merit(
        "Timestep",
        log_file=log_str,
        fom_regex=step_count_regex,
        group_name="timestep",
        units="s",
        contexts=["step"],
    )

    figure_of_merit(
        "Wall Clock",
        log_file=log_str,
        fom_regex=wall_clock_regex,
        group_name="wall_clock",
        units="s",
        contexts=["step"],
    )

    figure_of_merit_context(
        "step", regex=step_count_regex, output_format="Step {step}"
    )

    step_summary_regex = (
        r"\s*step:\s+(?P<step>[0-9]+)\s+"
        + r"(?P<volume>"
        + floating_point_regex
        + r")\s+"
        + r"(?P<mass>"
        + floating_point_regex
        + r")\s+"
        + r"(?P<density>"
        + floating_point_regex
        + r")\s+"
        + r"(?P<pressure>"
        + floating_point_regex
        + r")\s+"
        + r"(?P<internal_energy>"
        + floating_point_regex
        + r")\s+"
        + r"(?P<kinetic_energy>"
        + floating_point_regex
        + r")\s+"
        + r"(?P<total_energy>"
        + floating_point_regex
        + r")"
    )

    figure_of_merit(
        "Total step count",
        log_file=log_str,
        fom_regex=step_summary_regex,
        group_name="step",
        units="",
    )

    figure_of_merit(
        "Final Kinetic Energy",
        log_file=log_str,
        fom_regex=step_summary_regex,
        group_name="kinetic_energy",
        units="Joules",
    )

    figure_of_merit(
        "Total Elapsed Time",
        log_file=log_str,
        fom_regex=wall_clock_regex,
        group_name="wall_clock",
        units="s",
    )

    figure_of_merit(
        "First step overhead",
        log_file=log_str,
        fom_regex=(
            r"\s*First step overhead\s+(?P<overhead>"
            + floating_point_regex
            + r")"
        ),
        group_name="overhead",
        units="s",
    )<|MERGE_RESOLUTION|>--- conflicted
+++ resolved
@@ -13,42 +13,6 @@
 
 
 class Cloverleaf(SpackApplication):
-<<<<<<< HEAD
-    '''Define CLOVERLEAF application'''
-    name = 'cloverleaf'
-
-    maintainers('rfbgo')
-
-    tags('cfd', 'fluid', 'dynamics', 'euler', 'miniapp', 'minibenchmark', 'mini-benchmark')
-
-    define_compiler('gcc12', pkg_spec='gcc@12.2.0')
-
-    software_spec('ompi414', pkg_spec='openmpi@4.1.4 +legacylaunchers +cxx',
-                  compiler='gcc12')
-    software_spec('cloverleaf',
-                  pkg_spec='cloverleaf@1.1 build=ref',
-                  compiler='gcc12')
-
-    required_package('cloverleaf')
-
-    executable('execute', 'clover_leaf', use_mpi=True)
-
-    executable('get_input',
-               template=['cp {cloverleaf}/doc/tests/clover_{workload_name}.in {experiment_run_dir}/clover.in'],
-               use_mpi=False)
-
-    executable('get_default_input', template=['cp {cloverleaf}/doc/tests/clover.in {experiment_run_dir}/clover.in'],
-               use_mpi=False)
-
-    workload('bm_short_c', executables=['get_input', 'execute'])
-    workload('bm_short',   executables=['get_input', 'execute'])
-    workload('qa',         executables=['get_input', 'execute'])
-    workload('sodbig',     executables=['get_input', 'execute'])
-    workload('sodx',       executables=['get_input', 'execute'])
-    workload('sodxy',      executables=['get_input', 'execute'])
-    workload('sody',       executables=['get_input', 'execute'])
-    workload('clover',     executables=['get_default_input', 'execute'])
-=======
     """Define CLOVERLEAF application"""
 
     name = "cloverleaf"
@@ -65,15 +29,15 @@
         "mini-benchmark",
     )
 
-    define_compiler("gcc12", spack_spec="gcc@12.2.0")
+    define_compiler("gcc12", pkg_spec="gcc@12.2.0")
 
     software_spec(
         "ompi414",
-        spack_spec="openmpi@4.1.4 +legacylaunchers +cxx",
+        pkg_spec="openmpi@4.1.4 +legacylaunchers +cxx",
         compiler="gcc12",
     )
     software_spec(
-        "cloverleaf", spack_spec="cloverleaf@1.1 build=ref", compiler="gcc12"
+        "cloverleaf", pkg_spec="cloverleaf@1.1 build=ref", compiler="gcc12"
     )
 
     required_package("cloverleaf")
@@ -104,7 +68,6 @@
     workload("sodxy", executables=["get_input", "execute"])
     workload("sody", executables=["get_input", "execute"])
     workload("clover", executables=["get_default_input", "execute"])
->>>>>>> cc7a83e7
 
     # 2 through 8K
     for k in range(1, 14):
