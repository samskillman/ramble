--- conflicted
+++ resolved
@@ -17,42 +17,14 @@
 
     maintainers("rfbgo")
 
-<<<<<<< HEAD
-    define_compiler('gcc', pkg_spec='gcc')
-    software_spec('openmpi', pkg_spec='openmpi')
+    tags("synthetic-benchmarks", "IO")
+
+    define_compiler("gcc", pkg_spec="gcc")
+    software_spec("openmpi", pkg_spec="openmpi")
 
     # The IOR spack package also includes MDTest, but we implement it as a
     # separate application in ramble
-    software_spec('ior', pkg_spec='ior', compiler='gcc')
-
-    required_package('ior')
-
-    workload('multi-file', executable='ior')
-
-    workload_variable('num-objects', default='1000',
-                      description='Number of files and dirs to create (per rank)',
-                      workloads=['multi-file'])
-    workload_variable('iterations', default='10',
-                      description='Number of iterations',
-                      workloads=['multi-file'])
-    workload_variable('additional-args', default='',
-                      description='Pass additional args, such as working directiroy (-d)',
-                      workloads=['multi-file'])
-
-    executable(name='ior', template='mdtest -n {num-objects} -i {iterations} {additional-args}',
-               use_mpi=True)
-
-    operations = ['Directory creation', 'Directory stat', 'Directory removal', 'File creation',
-                  'File stat', 'File read', 'File removal', 'Tree creation', 'Tree removal']
-=======
-    tags("synthetic-benchmarks", "IO")
-
-    define_compiler("gcc", spack_spec="gcc")
-    software_spec("openmpi", spack_spec="openmpi")
-
-    # The IOR spack package also includes MDTest, but we implement it as a
-    # separate application in ramble
-    software_spec("ior", spack_spec="ior", compiler="gcc")
+    software_spec("ior", pkg_spec="ior", compiler="gcc")
 
     required_package("ior")
 
@@ -94,7 +66,6 @@
         "Tree creation",
         "Tree removal",
     ]
->>>>>>> cc7a83e7
 
     unit = "ops/sec"
 
