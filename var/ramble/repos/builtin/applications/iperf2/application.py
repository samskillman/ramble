--- conflicted
+++ resolved
@@ -16,19 +16,11 @@
 
     name = "iperf2"
 
-<<<<<<< HEAD
-    define_compiler('gcc9', pkg_spec='gcc@9.3.0')
-
-    software_spec('iperf2',
-                  pkg_spec='iperf2@2.0.12',
-                  compiler='gcc9')
-=======
     maintainers("rfbgo")
 
-    define_compiler("gcc9", spack_spec="gcc@9.3.0")
->>>>>>> cc7a83e7
+    define_compiler("gcc9", pkg_spec="gcc@9.3.0")
 
-    software_spec("iperf2", spack_spec="iperf2@2.0.12", compiler="gcc9")
+    software_spec("iperf2", pkg_spec="iperf2@2.0.12", compiler="gcc9")
 
     required_package("iperf2")
 
